"""Model adapter registration."""

import math
import sys
from typing import List, Optional
import warnings
<<<<<<< HEAD
# from functools import cache
=======
>>>>>>> 4960ca70

if sys.version_info >= (3, 9):
    from functools import cache
else:
    from functools import lru_cache as cache

import psutil
import torch
from transformers import (
    AutoConfig,
    AutoModel,
    AutoModelForCausalLM,
    AutoModelForSeq2SeqLM,
    AutoTokenizer,
    LlamaTokenizer,
    LlamaForCausalLM,
    T5Tokenizer,
)

from fastchat.conversation import Conversation, get_conv_template
from fastchat.model.compression import load_compress_model
from fastchat.model.monkey_patch_non_inplace import (
    replace_llama_attn_with_non_inplace_operations,
)
from fastchat.utils import get_gpu_memory


class BaseAdapter:
    """The base and the default model adapter."""

    def match(self, model_path: str):
        return True

    def load_model(self, model_path: str, from_pretrained_kwargs: dict):
        tokenizer = AutoTokenizer.from_pretrained(model_path, use_fast=False)
        model = AutoModelForCausalLM.from_pretrained(
            model_path, low_cpu_mem_usage=True, **from_pretrained_kwargs
        )
        return model, tokenizer

    def get_default_conv_template(self, model_path: str) -> Conversation:
        return get_conv_template("one_shot")


# A global registry for all model adapters
model_adapters: List[BaseAdapter] = []


def register_model_adapter(cls):
    """Register a model adapter."""
    model_adapters.append(cls())


def get_model_adapter(model_path: str) -> BaseAdapter:
    """Get a model adapter for a model_path."""
    for adapter in model_adapters:
        if adapter.match(model_path):
            return adapter
    raise ValueError(f"No valid model adapter for {model_path}")


def raise_warning_for_incompatible_cpu_offloading_configuration(
    device: str, load_8bit: bool, cpu_offloading: bool
):
    if cpu_offloading:
        if not load_8bit:
            warnings.warn(
                "The cpu-offloading feature can only be used while also using 8-bit-quantization.\n"
                "Use '--load-8bit' to enable 8-bit-quantization\n"
                "Continuing without cpu-offloading enabled\n"
            )
            return False
        if not "linux" in sys.platform:
            warnings.warn(
                "CPU-offloading is only supported on linux-systems due to the limited compatability with the bitsandbytes-package\n"
                "Continuing without cpu-offloading enabled\n"
            )
            return False
        if device != "cuda":
            warnings.warn(
                "CPU-offloading is only enabled when using CUDA-devices\n"
                "Continuing without cpu-offloading enabled\n"
            )
            return False
    return cpu_offloading


def load_model(
    model_path: str,
    device: str,
    num_gpus: int,
    max_gpu_memory: Optional[str] = None,
    load_8bit: bool = False,
    cpu_offloading: bool = False,
    debug: bool = False,
):
    """Load a model from Hugging Face."""

    # Handle device mapping
    cpu_offloading = raise_warning_for_incompatible_cpu_offloading_configuration(
        device, load_8bit, cpu_offloading
    )
    if device == "cpu":
        kwargs = {"torch_dtype": torch.float32}
    elif device == "cuda":
        kwargs = {"torch_dtype": torch.float16}
        if num_gpus != 1:
            kwargs["device_map"] = "auto"
            if max_gpu_memory is None:
                kwargs[
                    "device_map"
                ] = "sequential"  # This is important for not the same VRAM sizes
                available_gpu_memory = get_gpu_memory(num_gpus)
                kwargs["max_memory"] = {
                    i: str(int(available_gpu_memory[i] * 0.85)) + "GiB"
                    for i in range(num_gpus)
                }
            else:
                kwargs["max_memory"] = {i: max_gpu_memory for i in range(num_gpus)}
    elif device == "mps":
        kwargs = {"torch_dtype": torch.float16}
        # Avoid bugs in mps backend by not using in-place operations.
        replace_llama_attn_with_non_inplace_operations()
    else:
        raise ValueError(f"Invalid device: {device}")

    if cpu_offloading:
        # raises an error on incompatible platforms
        from transformers import BitsAndBytesConfig

        if "max_memory" in kwargs:
            kwargs["max_memory"]["cpu"] = (
                str(math.floor(psutil.virtual_memory().available / 2**20)) + "Mib"
            )
        kwargs["quantization_config"] = BitsAndBytesConfig(
            load_in_8bit_fp32_cpu_offload=cpu_offloading
        )
        kwargs["load_in_8bit"] = load_8bit
    elif load_8bit:
        if num_gpus != 1:
            warnings.warn(
                "8-bit quantization is not supported for multi-gpu inference."
            )
        else:
            return load_compress_model(
                model_path=model_path, device=device, torch_dtype=kwargs["torch_dtype"]
            )

    # Load model
    adapter = get_model_adapter(model_path)
    model, tokenizer = adapter.load_model(model_path, kwargs)

    if (device == "cuda" and num_gpus == 1 and not cpu_offloading) or device == "mps":
        model.to(device)

    if debug:
        print(model)

    return model, tokenizer


def get_conversation_template(model_path: str) -> Conversation:
    adapter = get_model_adapter(model_path)
    return adapter.get_default_conv_template(model_path)


def add_model_args(parser):
    parser.add_argument(
        "--model-path",
        type=str,
        default="lmsys/fastchat-t5-3b-v1.0",
        help="The path to the weights. This can be a local folder or a Hugging Face repo ID.",
    )
    parser.add_argument(
        "--device",
        type=str,
        choices=["cpu", "cuda", "mps"],
        default="cuda",
        help="The device type",
    )
    parser.add_argument(
        "--gpus",
        type=str,
        default=None,
        help="A single GPU like 1 or multiple GPUs like 0,2",
    )
    parser.add_argument("--num-gpus", type=int, default=1)
    parser.add_argument(
        "--max-gpu-memory",
        type=str,
        help="The maximum memory per gpu. Use a string like '13Gib'",
    )
    parser.add_argument(
        "--load-8bit", action="store_true", help="Use 8-bit quantization"
    )
    parser.add_argument(
        "--cpu-offloading",
        action="store_true",
        help="Only when using 8-bit quantization: Offload excess weights to the CPU that don't fit on the GPU",
    )


def remove_parent_directory_name(model_path):
    """Remove parent directory name."""
    if model_path[-1] == "/":
        model_path = model_path[:-1]
    return model_path.split("/")[-1]


class VicunaAdapter(BaseAdapter):
    "Model adapater for vicuna-v1.1"

    def match(self, model_path: str):
        return "vicuna" in model_path

    def load_model(self, model_path: str, from_pretrained_kwargs: dict):
        tokenizer = AutoTokenizer.from_pretrained(model_path, use_fast=False)
        model = AutoModelForCausalLM.from_pretrained(
            model_path,
            low_cpu_mem_usage=True,
            **from_pretrained_kwargs,
        )
        self.raise_warning_for_old_weights(model)
        return model, tokenizer

    def get_default_conv_template(self, model_path: str) -> Conversation:
        if "v0" in remove_parent_directory_name(model_path):
            return get_conv_template("one_shot")
        return get_conv_template("vicuna_v1.1")

    def raise_warning_for_old_weights(self, model):
        if isinstance(model, LlamaForCausalLM) and model.model.vocab_size > 32000:
            warnings.warn(
                "\nYou are probably using the old Vicuna-v0 model, "
                "which will generate unexpected results with the "
                "current fastchat.\nYou can try one of the following methods:\n"
                "1. Upgrade your weights to the new Vicuna-v1.1: https://github.com/lm-sys/FastChat#vicuna-weights.\n"
                "2. Use the old conversation template by `python3 -m fastchat.serve.cli --model-path /path/to/vicuna-v0 --conv-template conv_one_shot`\n"
                "3. Downgrade fschat to fschat==0.1.10 (Not recommonded).\n"
            )


class T5Adapter(BaseAdapter):
    """The model adapter for lmsys/fastchat-t5-3b-v1.0"""

    def match(self, model_path: str):
        return "t5" in model_path

    def load_model(self, model_path: str, from_pretrained_kwargs: dict):
        tokenizer = T5Tokenizer.from_pretrained(model_path, use_fast=False)
        model = AutoModelForSeq2SeqLM.from_pretrained(
            model_path, low_cpu_mem_usage=True, **from_pretrained_kwargs
        )
        return model, tokenizer


class KoalaAdapter(BaseAdapter):
    """The model adapter for koala"""

    def match(self, model_path: str):
        return "koala" in model_path

    def get_default_conv_template(self, model_path: str) -> Conversation:
        return get_conv_template("koala_v1")


class AlpacaAdapter(BaseAdapter):
    """The model adapter for alpaca."""

    def match(self, model_path: str):
        return "alpaca" in model_path.lower()

    def get_default_conv_template(self, model_path: str) -> Conversation:
        return get_conv_template("alpaca")


class ChatGLMAdapter(BaseAdapter):
    """The model adapter for THUDM/chatglm-6b"""

    def match(self, model_path: str):
        return "chatglm" in model_path

    def load_model(self, model_path: str, from_pretrained_kwargs: dict):
        tokenizer = AutoTokenizer.from_pretrained(model_path, trust_remote_code=True)
        model = AutoModel.from_pretrained(
            model_path, trust_remote_code=True, **from_pretrained_kwargs
        )
        return model, tokenizer


class DollyV2Adapter(BaseAdapter):
    """The model adapter for databricks/dolly-v2-12b"""

    def match(self, model_path: str):
        return "dolly-v2" in model_path

    def load_model(self, model_path: str, from_pretrained_kwargs: dict):
        tokenizer = AutoTokenizer.from_pretrained(model_path, use_fast=True)
        model = AutoModelForCausalLM.from_pretrained(
            model_path,
            low_cpu_mem_usage=True,
            **from_pretrained_kwargs,
        )
        # 50277 means "### End"
        tokenizer.eos_token_id = 50277
        return model, tokenizer

    def get_default_conv_template(self, model_path: str) -> Conversation:
        return get_conv_template("dolly_v2")


class OasstPythiaAdapter(BaseAdapter):
    """The model adapter for OpenAssistant/oasst-sft-1-pythia-12b"""

    def match(self, model_path: str):
        return "oasst" in model_path and "pythia" in model_path

    def load_model(self, model_path: str, from_pretrained_kwargs: dict):
        tokenizer = AutoTokenizer.from_pretrained(model_path, use_fast=True)
        model = AutoModelForCausalLM.from_pretrained(
            model_path,
            low_cpu_mem_usage=True,
            **from_pretrained_kwargs,
        )
        return model, tokenizer

    def get_default_conv_template(self, model_path: str) -> Conversation:
        return get_conv_template("oasst_pythia")


class StableLMAdapter(BaseAdapter):
    """The model adapter for StabilityAI/stablelm-tuned-alpha-7b"""

    def match(self, model_path: str):
        return "stablelm" in model_path

    def load_model(self, model_path: str, from_pretrained_kwargs: dict):
        tokenizer = AutoTokenizer.from_pretrained(model_path, use_fast=True)
        model = AutoModelForCausalLM.from_pretrained(
            model_path,
            low_cpu_mem_usage=True,
            **from_pretrained_kwargs,
        )
        return model, tokenizer

    def get_default_conv_template(self, model_path: str) -> Conversation:
        return get_conv_template("stablelm")


class MPTAdapter(BaseAdapter):
    """The model adapter for mosaicml/mpt-7b-chat"""

    def match(self, model_path: str):
        return "mpt" in model_path

    def load_model(self, model_path: str, from_pretrained_kwargs: dict):
        model = AutoModelForCausalLM.from_pretrained(
            model_path,
            low_cpu_mem_usage=True,
            trust_remote_code=True,
            max_seq_len=8192,
            **from_pretrained_kwargs,
        )
        tokenizer = AutoTokenizer.from_pretrained(
            model_path, trust_remote_code=True, use_fast=True
        )
        return model, tokenizer

    def get_default_conv_template(self, model_path: str) -> Conversation:
        return get_conv_template("mpt")


class BaizeAdapter(BaseAdapter):
    """The model adapter for project-baize/baize-lora-7B"""

    def match(self, model_path: str):
        return "baize" in model_path

    def get_default_conv_template(self, model_path: str) -> Conversation:
        return get_conv_template("baize")


class RwkvAdapter(BaseAdapter):
    """The model adapter for BlinkDL/RWKV-4-Raven"""

    def match(self, model_path: str):
        return "RWKV-4" in model_path

    def load_model(self, model_path: str, from_pretrained_kwargs: dict):
        from fastchat.model.rwkv_model import RwkvModel

        model = RwkvModel(model_path)
        tokenizer = AutoTokenizer.from_pretrained(
            "EleutherAI/pythia-160m", use_fast=True
        )
        return model, tokenizer

    def get_default_conv_template(self, model_path: str) -> Conversation:
        return get_conv_template("rwkv")


class OpenBuddyAdapter(BaseAdapter):
    """The model adapter for OpenBuddy/openbuddy-7b-v1.1-bf16-enc"""

    def match(self, model_path: str):
        return "openbuddy" in model_path

    def load_model(self, model_path: str, from_pretrained_kwargs: dict):
        if "-bf16" in model_path:
            from_pretrained_kwargs["torch_dtype"] = torch.bfloat16
            warnings.warn(
                "## This is a bf16(bfloat16) variant of OpenBuddy. Please make sure your GPU supports bf16."
            )
        model = LlamaForCausalLM.from_pretrained(
            model_path, low_cpu_mem_usage=True, **from_pretrained_kwargs
        )
        tokenizer = LlamaTokenizer.from_pretrained(model_path)
        return model, tokenizer

    def get_default_conv_template(self, model_path: str) -> Conversation:
        return get_conv_template("openbuddy")


class PhoenixAdapter(BaseAdapter):
    """The model adapter for FreedomIntelligence/phoenix-inst-chat-7b"""

    def match(self, model_path: str):
        return "phoenix" in model_path

    def load_model(self, model_path: str, from_pretrained_kwargs: dict):
        tokenizer = AutoTokenizer.from_pretrained(model_path, use_fast=True)
        model = AutoModelForCausalLM.from_pretrained(
            model_path,
            low_cpu_mem_usage=True,
            **from_pretrained_kwargs,
        )
        return model, tokenizer

    def get_default_conv_template(self, model_path: str) -> Conversation:
        return get_conv_template("phoenix")


class ChatGPTAdapter(BaseAdapter):
    """The model adapter for ChatGPT."""

    def match(self, model_path: str):
        return model_path == "gpt-3.5-turbo" or model_path == "gpt-4"

    def load_model(self, model_path: str, from_pretrained_kwargs: dict):
        raise NotImplementedError()

    def get_default_conv_template(self, model_path: str) -> Conversation:
        return get_conv_template("chatgpt")


class ClaudeAdapter(BaseAdapter):
    """The model adapter for Claude."""

    def match(self, model_path: str):
        return model_path in ["claude-v1", "claude-instant-v1"]

    def load_model(self, model_path: str, from_pretrained_kwargs: dict):
        raise NotImplementedError()

    def get_default_conv_template(self, model_path: str) -> Conversation:
        return get_conv_template("claude")


class BardAdapter(BaseAdapter):
    """The model adapter for Bard."""

    def match(self, model_path: str):
        return model_path == "bard"

    def load_model(self, model_path: str, from_pretrained_kwargs: dict):
        raise NotImplementedError()

    def get_default_conv_template(self, model_path: str) -> Conversation:
        return get_conv_template("bard")


class BiLLaAdapter(BaseAdapter):
    """The model adapter for BiLLa."""

    def match(self, model_path: str):
        return "billa" in model_path.lower()

    def get_default_conv_template(self, model_path: str) -> Conversation:
        return get_conv_template("billa")


class RedPajamaINCITEAdapter(BaseAdapter):
    """The model adapter for RedPajama INCITE."""

    def match(self, model_path: str):
        return "redpajama-incite" in model_path.lower()

    def load_model(self, model_path: str, from_pretrained_kwargs: dict):
        tokenizer = AutoTokenizer.from_pretrained(model_path)  # no use_fast=False
        model = AutoModelForCausalLM.from_pretrained(
            model_path,
            low_cpu_mem_usage=True,
            **from_pretrained_kwargs,
        )
        return model, tokenizer

    def get_default_conv_template(self, model_path: str) -> Conversation:
        return get_conv_template("redpajama-incite")


class H2OGPTAdapter(BaseAdapter):
    """The model adapter for h2oGPT."""

    def match(self, model_path: str):
        return "h2ogpt" in model_path.lower()

    def get_default_conv_template(self, model_path: str) -> Conversation:
        return get_conv_template("h2ogpt")


# Note: the registration order matters.
# The one registered earlier has a higher matching priority.
register_model_adapter(VicunaAdapter)
register_model_adapter(T5Adapter)
register_model_adapter(KoalaAdapter)
register_model_adapter(AlpacaAdapter)
register_model_adapter(ChatGLMAdapter)
register_model_adapter(DollyV2Adapter)
register_model_adapter(OasstPythiaAdapter)
register_model_adapter(StableLMAdapter)
register_model_adapter(BaizeAdapter)
register_model_adapter(RwkvAdapter)
register_model_adapter(OpenBuddyAdapter)
register_model_adapter(PhoenixAdapter)
register_model_adapter(BardAdapter)
register_model_adapter(ChatGPTAdapter)
register_model_adapter(ClaudeAdapter)
register_model_adapter(MPTAdapter)
register_model_adapter(BiLLaAdapter)
register_model_adapter(RedPajamaINCITEAdapter)
register_model_adapter(H2OGPTAdapter)

# After all adapters, try the default base adapter.
register_model_adapter(BaseAdapter)<|MERGE_RESOLUTION|>--- conflicted
+++ resolved
@@ -4,10 +4,6 @@
 import sys
 from typing import List, Optional
 import warnings
-<<<<<<< HEAD
-# from functools import cache
-=======
->>>>>>> 4960ca70
 
 if sys.version_info >= (3, 9):
     from functools import cache
@@ -61,6 +57,7 @@
     model_adapters.append(cls())
 
 
+@cache
 def get_model_adapter(model_path: str) -> BaseAdapter:
     """Get a model adapter for a model_path."""
     for adapter in model_adapters:
