--- conflicted
+++ resolved
@@ -27,12 +27,8 @@
     cmd_list = [
         f"python3 -m fastchat.data.clean_sharegpt --in {in_prefix}_html.json --out {prefix}_clean.json",
         f"python3 -m fastchat.data.optional_clean --in {prefix}_clean.json --out {prefix}_clean_lang.json --skip-lang ko",
-<<<<<<< HEAD
         f"python3 -m fastchat.data.optional_replace --in {prefix}_clean_lang.json --out {prefix}_clean_lang_replace.json --model-name-or-path {model_path}",
-        f"python3 -m fastchat.data.split_long_conversation --in {prefix}_clean_lang_replace.json --out {prefix}_clean_lang_split.json --model-name {model_path}",
-=======
-        f"python3 -m fastchat.data.split_long_conversation --in {prefix}_clean_lang.json --out {prefix}_clean_lang_split.json --model-name {model_path} --max-length {seq_len}",
->>>>>>> cbf28536
+        f"python3 -m fastchat.data.split_long_conversation --in {prefix}_clean_lang_replace.json --out {prefix}_clean_lang_split.json --model-name {model_path} --max-length {seq_len}",
         f"python3 -m fastchat.data.filter_wrong_format --in {prefix}_clean_lang_split.json --out {prefix}_clean_lang_split.json",
         f"python3 -m fastchat.data.split_train_test --in {prefix}_clean_lang_split.json --ratio 0.99",
         f"python3 -m fastchat.data.hardcoded_questions",
